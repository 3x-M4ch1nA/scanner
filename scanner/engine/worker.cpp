/* Copyright 2016 Carnegie Mellon University
 *
 * Licensed under the Apache License, Version 2.0 (the "License");
 * you may not use this file except in compliance with the License.
 * You may obtain a copy of the License at
 *
 *     http://www.apache.org/licenses/LICENSE-2.0
 *
 * Unless required by applicable law or agreed to in writing, software
 * distributed under the License is distributed on an "AS IS" BASIS,
 * WITHOUT WARRANTIES OR CONDITIONS OF ANY KIND, either express or implied.
 * See the License for the specific language governing permissions and
 * limitations under the License.
 */

#include "scanner/engine/runtime.h"
#include "scanner/engine/evaluate_worker.h"
#include "scanner/engine/kernel_registry.h"
#include "scanner/engine/load_worker.h"
#include "scanner/engine/save_worker.h"
#include <arpa/inet.h>
#include <sys/socket.h>
#include <ifaddrs.h>
#include <netdb.h>

#include <grpc/support/log.h>
#include <grpc/grpc_posix.h>

using storehouse::StoreResult;
using storehouse::WriteFile;
using storehouse::RandomReadFile;

namespace scanner {
namespace internal {

namespace {
inline bool operator==(const MemoryPoolConfig &lhs,
                       const MemoryPoolConfig &rhs) {
  return (lhs.cpu().use_pool() == rhs.cpu().use_pool()) &&
         (lhs.cpu().free_space() == rhs.cpu().free_space()) &&
         (lhs.gpu().use_pool() == rhs.gpu().use_pool()) &&
         (lhs.gpu().free_space() == rhs.gpu().free_space());
}
inline bool operator!=(const MemoryPoolConfig &lhs,
                       const MemoryPoolConfig &rhs) {
  return !(lhs == rhs);
}

void analyze_dag(
    const proto::TaskSet &task_set,
    std::vector<std::vector<std::tuple<i32, std::string>>> &live_columns,
    std::vector<std::vector<i32>> &dead_columns,
    std::vector<std::vector<i32>> &unused_outputs,
    std::vector<std::vector<i32>> &column_mapping) {
  // Start off with the columns from the gathered tables
  OpRegistry *op_registry = get_op_registry();
  auto &ops = task_set.ops();
  std::map<i32, std::vector<std::tuple<std::string, i32>>> intermediates;
  {
    auto &input_op = ops.Get(0);
    for (const std::string &input_col : input_op.inputs(0).columns()) {
      intermediates[0].push_back(std::make_tuple(input_col, 0));
    }
  }
  for (size_t i = 1; i < ops.size(); ++i) {
    auto &op = ops.Get(i);
    // For each input, update the intermediate last used index to the
    // current index
    for (auto &eval_input : op.inputs()) {
      i32 parent_index = eval_input.op_index();
      for (const std::string &parent_col : eval_input.columns()) {
        bool found = false;
        for (auto &kv : intermediates.at(parent_index)) {
          if (std::get<0>(kv) == parent_col) {
            found = true;
            std::get<1>(kv) = i;
            break;
          }
        }
        assert(found);
      }
    }
    // Add this op's outputs to the intermediate list
    if (i == ops.size() - 1) {
      continue;
    }
    const auto &op_info = op_registry->get_op_info(op.name());
    for (const auto &output_column : op_info->output_columns()) {
      intermediates[i].push_back(std::make_tuple(output_column, i));
    }
  }

  // The live columns at each op index
  live_columns.resize(ops.size());
  for (size_t i = 0; i < ops.size(); ++i) {
    i32 op_index = i;
    auto &columns = live_columns[i];
    size_t max_i = std::min((size_t)(ops.size() - 2), i);
    for (size_t j = 0; j <= max_i; ++j) {
      for (auto &kv : intermediates.at(j)) {
        i32 last_used_index = std::get<1>(kv);
        if (last_used_index > op_index) {
          // Last used index is greater than current index, so still live
          columns.push_back(std::make_tuple((i32)j, std::get<0>(kv)));
        }
      }
    }
  }

  // The columns to remove for the current kernel
  dead_columns.resize(ops.size() - 1);
  // Outputs from the current kernel that are not used
  unused_outputs.resize(ops.size() - 1);
  // Indices in the live columns list that are the inputs to the current
  // kernel. Starts from the second evalutor (index 1)
  column_mapping.resize(ops.size() - 1);
  for (size_t i = 1; i < ops.size(); ++i) {
    i32 op_index = i;
    auto &prev_columns = live_columns[i - 1];
    auto &op = ops.Get(op_index);
    // Determine which columns are no longer live
    {
      auto &unused = unused_outputs[i - 1];
      auto &dead = dead_columns[i - 1];
      size_t max_i = std::min((size_t)(ops.size() - 2), (size_t)i);
      for (size_t j = 0; j <= max_i; ++j) {
        i32 parent_index = j;
        for (auto &kv : intermediates.at(j)) {
          i32 last_used_index = std::get<1>(kv);
          if (last_used_index == op_index) {
            // Column is no longer live, so remove it.
            const std::string &col_name = std::get<0>(kv);
            if (j == i) {
              // This op has an unused output
              i32 col_index = -1;
              const std::vector<std::string> &op_cols =
                  op_registry->get_op_info(op.name())->output_columns();
              for (size_t k = 0; k < op_cols.size(); k++) {
                if (col_name == op_cols[k]) {
                  col_index = k;
                  break;
                }
              }
              assert(col_index != -1);
              unused.push_back(col_index);
            } else {
              // Determine where in the previous live columns list this
              // column existed
              i32 col_index = -1;
              for (i32 k = 0; k < (i32)prev_columns.size(); ++k) {
                const std::tuple<i32, std::string> &live_input =
                    prev_columns[k];
                if (parent_index == std::get<0>(live_input) &&
                    col_name == std::get<1>(live_input)) {
                  col_index = k;
                  break;
                }
              }
              assert(col_index != -1);
              dead.push_back(col_index);
            }
          }
        }
      }
    }
    auto &mapping = column_mapping[op_index - 1];
    for (const auto &eval_input : op.inputs()) {
      i32 parent_index = eval_input.op_index();
      for (const std::string &col : eval_input.columns()) {
        i32 col_index = -1;
        for (i32 k = 0; k < (i32)prev_columns.size(); ++k) {
          const std::tuple<i32, std::string> &live_input = prev_columns[k];
          if (parent_index == std::get<0>(live_input) &&
              col == std::get<1>(live_input)) {
            col_index = k;
            break;
          }
        }
        assert(col_index != -1);
        mapping.push_back(col_index);
      }
    }
  }
}
}

void errorGettingFQDN(std::string error_msg = "") {
  LOG(FATAL) << "Error getting FQDN: " << error_msg;
}

/**
  getFQDN - Given the master address (in <host:port> format),
    returns the FQDN specific to the interface that is used to
    connect to the master (so that the master may connect to this
    worker via that FQDN). Will connect to master, run getsockinfo 
    on the open socket, and getnameinfo on the returned sockinfo.
*/
std::string getFQDN(std::string& master_address) { 
  std::size_t portSep = master_address.find_last_of(':');
  
  if (portSep == std::string::npos) { errorGettingFQDN("Incorrect master address format"); }
  
  int portno = atoi(master_address.substr(portSep+1).c_str());
  if (portno == 0) { errorGettingFQDN("Incorrect master address format"); }
  
  std::string master_address_base = master_address.substr(0, portSep);

  int sockfd = socket(AF_INET, SOCK_STREAM, 0);
  if (sockfd < 0) { errorGettingFQDN("Error opening socket"); }

  struct hostent *server = gethostbyname(master_address_base.c_str());
  if (server == NULL) { errorGettingFQDN("Couldn't look up master's IP: " + master_address); }

  struct sockaddr_in serv_addr;
  memset(&serv_addr, 0, sizeof(serv_addr));
  serv_addr.sin_family = AF_INET;
  bcopy((char *)server->h_addr, 
       (char *)&serv_addr.sin_addr.s_addr,
       server->h_length);
  serv_addr.sin_port = htons(portno);
  if (connect(sockfd,(struct sockaddr *) &serv_addr,sizeof(serv_addr)) < 0) {
    errorGettingFQDN("Couldn't connect to master: " + master_address);
  }

  struct sockaddr_in worker_addr;
  unsigned int worker_addr_size = sizeof(worker_addr);
  if (getsockname(sockfd, (struct sockaddr*) &worker_addr, &worker_addr_size) != 0) {
    close(sockfd);
    errorGettingFQDN("Couldn't get socket name for connection to master.");
  }

  char fqdn[1024], local_port[1024];
  if (getnameinfo((struct sockaddr *) &worker_addr, sizeof(worker_addr), fqdn, 1024, local_port, 1024, 0) != 0) {
    close(sockfd);
    errorGettingFQDN("Couldn't get FQDN after all this work.");
  }

  close(sockfd);

  return std::string(fqdn);
}


class WorkerImpl final : public proto::Worker::Service {
public:
  WorkerImpl(DatabaseParameters &db_params, std::string master_address, std::string worker_port)
      : db_params_(db_params) {
    set_database_path(db_params.db_path);

#ifdef DEBUG
    // Stop SIG36 from grpc when debugging
    grpc_use_signal(-1);
#endif
    // google::protobuf::io::CodedInputStream::SetTotalBytesLimit(67108864 * 4,
    //                                                            67108864 * 2);

    master_ = proto::Master::NewStub(grpc::CreateChannel(
        master_address, grpc::InsecureChannelCredentials()));

<<<<<<< HEAD
    proto::WorkerInfo worker_info;
    std::string hostname = getFQDN(master_address);

    worker_info.set_address(hostname + ":" + worker_port);
=======
    proto::WorkerParams worker_info;
    char hostname[1024];
    if (gethostname(hostname, 1024)) {
      LOG(FATAL) << "gethostname failed";
    }
    worker_info.set_address(std::string(hostname) + ":5002");
>>>>>>> 7ffcc5d3

    grpc::ClientContext context;
    proto::Registration registration;
    grpc::Status status =
        master_->RegisterWorker(&context, worker_info, &registration);
    LOG_IF(FATAL, !status.ok()) << "Worker could not contact master server at "
                                << master_address << " (" << status.error_code()
                                << "): " << status.error_message();

    node_id_ = registration.node_id();

    storage_ =
        storehouse::StorageBackend::make_from_config(db_params_.storage_config);
  }

  ~WorkerImpl() {
    delete storage_;
    if (memory_pool_initialized_) {
      destroy_memory_allocators();
    }
  }

  grpc::Status NewJob(grpc::ServerContext *context,
                      const proto::JobParameters *job_params,
                      proto::Result *job_result) {
    job_result->set_success(true);
    set_database_path(db_params_.db_path);

    i32 local_id = job_params->local_id();
    i32 local_total = job_params->local_total();

    timepoint_t base_time = now();
    const i32 work_item_size = job_params->work_item_size();
    i32 warmup_size = 0;

    OpRegistry *op_registry = get_op_registry();
    auto &ops = job_params->task_set().ops();

    // Analyze op DAG to determine what inputs need to be pipped along
    // and when intermediates can be retired -- essentially liveness analysis
    // The live columns at each op index
    std::vector<std::vector<std::tuple<i32, std::string>>> live_columns;
    // The columns to remove for the current kernel
    std::vector<std::vector<i32>> dead_columns;
    // Outputs from the current kernel that are not used
    std::vector<std::vector<i32>> unused_outputs;
    // Indices in the live columns list that are the inputs to the current
    // kernel. Starts from the second evalutor (index 1)
    std::vector<std::vector<i32>> column_mapping;
    analyze_dag(job_params->task_set(), live_columns, dead_columns,
                unused_outputs, column_mapping);

    // Setup kernel factories and the kernel configs that will be used
    // to instantiate instances of the op pipeline
    KernelRegistry *kernel_registry = get_kernel_registry();
    std::vector<KernelFactory *> kernel_factories;
    std::vector<Kernel::Config> kernel_configs;
    i32 num_cpus = db_params_.num_cpus;
    assert(num_cpus > 0);

    i32 num_gpus = static_cast<i32>(db_params_.gpu_ids.size());
    for (size_t i = 1; i < ops.size() - 1; ++i) {
      auto &op = ops.Get(i);
      const std::string &name = op.name();
      OpInfo *op_info =
          op_registry->get_op_info(name);

      DeviceType requested_device_type = op.device_type();
      if (requested_device_type == DeviceType::GPU && num_gpus == 0) {
        RESULT_ERROR(
          job_result,
          "Scanner is configured with zero available GPUs but a GPU "
          "op was requested! Please configure Scanner to have "
          "at least one GPU using the `gpu_ids` config option.");
        return grpc::Status::OK;
      }

      if (!kernel_registry->has_kernel(name, requested_device_type)) {
        RESULT_ERROR(
          job_result,
          "Requested an instance of op %s with device type %s, but no kernel "
          "exists for that configuration.",
          op.name().c_str(),
          (requested_device_type == DeviceType::CPU ? "CPU" : "GPU"));
        return grpc::Status::OK;
      }

      KernelFactory *kernel_factory =
          kernel_registry->get_kernel(name, requested_device_type);
      kernel_factories.push_back(kernel_factory);

      Kernel::Config kernel_config;
      kernel_config.work_item_size = work_item_size;
      kernel_config.args = std::vector<u8>(op.kernel_args().begin(),
                                           op.kernel_args().end());
      const std::vector<std::string> &output_columns =
          op_info->output_columns();
      kernel_config.output_columns = std::vector<std::string>(
          output_columns.begin(), output_columns.end());

      for (auto &input : op.inputs()) {
        const proto::Op &input_op =
            ops.Get(input.op_index());
        if (input_op.name() == "InputTable") {
        } else {
          OpInfo *input_op_info =
              op_registry->get_op_info(input_op.name());
          // TODO: verify that input.columns() are all in
          // op_info->output_columns()
        }
        kernel_config.input_columns.insert(kernel_config.input_columns.end(),
                                           input.columns().begin(),
                                           input.columns().end());
      }
      kernel_configs.push_back(kernel_config);
    }

    // Break up kernels into groups that run on the same device
    std::vector<std::vector<std::tuple<KernelFactory *, Kernel::Config>>>
        kernel_groups;
    std::vector<std::vector<std::vector<std::tuple<i32, std::string>>>>
        kg_live_columns;
    std::vector<std::vector<std::vector<i32>>> kg_dead_columns;
    std::vector<std::vector<std::vector<i32>>> kg_unused_outputs;
    std::vector<std::vector<std::vector<i32>>> kg_column_mapping;
    if (!kernel_factories.empty()) {
      DeviceType last_device_type = kernel_factories[0]->get_device_type();
      kernel_groups.emplace_back();
      kg_live_columns.emplace_back();
      kg_dead_columns.emplace_back();
      kg_unused_outputs.emplace_back();
      kg_column_mapping.emplace_back();
      for (size_t i = 0; i < kernel_factories.size(); ++i) {
        KernelFactory *factory = kernel_factories[i];
        if (factory->get_device_type() != last_device_type) {
          // Does not use the same device as previous kernel, so push into new
          // group
          last_device_type = factory->get_device_type();
          kernel_groups.emplace_back();
          kg_live_columns.emplace_back();
          kg_dead_columns.emplace_back();
          kg_unused_outputs.emplace_back();
          kg_column_mapping.emplace_back();
        }
        auto &group = kernel_groups.back();
        auto &lc = kg_live_columns.back();
        auto &dc = kg_dead_columns.back();
        auto &uo = kg_unused_outputs.back();
        auto &cm = kg_column_mapping.back();
        group.push_back(std::make_tuple(factory, kernel_configs[i]));
        lc.push_back(live_columns[i]);
        dc.push_back(dead_columns[i]);
        uo.push_back(unused_outputs[i]);
        cm.push_back(column_mapping[i]);
      }
    }

    i32 num_kernel_groups = static_cast<i32>(kernel_groups.size());
    assert(num_kernel_groups > 0); // is this actually necessary?

    i32 pipeline_instances_per_node = job_params->pipeline_instances_per_node();
    // If ki per node is -1, we set a smart default. Currently, we calculate the
    // maximum possible kernel instances without oversubscribing any part of the
    // pipeline, either CPU or GPU.
    bool has_gpu_kernel = false;
    if (pipeline_instances_per_node == -1) {
      pipeline_instances_per_node = std::numeric_limits<i32>::max();
      for (i32 kg = 0; kg < num_kernel_groups; ++kg) {
        auto &group = kernel_groups[kg];
        for (i32 k = 0; k < group.size(); ++k) {
          KernelFactory *factory = std::get<0>(group[k]);
          DeviceType device_type = factory->get_device_type();
          i32 max_devices = factory->get_max_devices();
          if (max_devices == Kernel::UnlimitedDevices) {
            pipeline_instances_per_node = 1;
          } else {
            pipeline_instances_per_node = std::min(
              pipeline_instances_per_node,
              device_type == DeviceType::CPU
              ? db_params_.num_cpus / local_total / max_devices
              : (i32) db_params_.gpu_ids.size() / local_total / max_devices);
          }
          if (device_type == DeviceType::GPU) {
            has_gpu_kernel = true;
          }
        }
      }
    }

    if (pipeline_instances_per_node <= 0) {
      RESULT_ERROR(
          job_result,
          "JobParameters.pipeline_instances_per_node must -1 for auto-default or "
          " greater than 0 for manual configuration.");
      return grpc::Status::OK;
    }

    // Set up memory pool if different than previous memory pool
    if (!memory_pool_initialized_ ||
        job_params->memory_pool_config() != cached_memory_pool_config_) {
      if (db_params_.num_cpus < local_total * pipeline_instances_per_node &&
          job_params->memory_pool_config().cpu().use_pool()) {
        RESULT_ERROR(
          job_result,
          "Cannot oversubscribe CPUs and also use CPU memory pool");
        return grpc::Status::OK;
      }
      if (db_params_.gpu_ids.size() < local_total * pipeline_instances_per_node &&
          job_params->memory_pool_config().gpu().use_pool()) {
        RESULT_ERROR(
          job_result,
          "Cannot oversubscribe GPUs and also use GPU memory pool");
        return grpc::Status::OK;
      }
      if (memory_pool_initialized_) {
        destroy_memory_allocators();
      }
      init_memory_allocators(job_params->memory_pool_config(), db_params_.gpu_ids);
      cached_memory_pool_config_ = job_params->memory_pool_config();
      memory_pool_initialized_ = true;
    }


    // Load table metadata for use in constructing io items
    DatabaseMetadata meta =
        read_database_metadata(storage_, DatabaseMetadata::descriptor_path());
    std::map<std::string, TableMetadata> table_meta;
    for (const std::string &table_name : meta.table_names()) {
      std::string table_path =
          TableMetadata::descriptor_path(meta.get_table_id(table_name));
      table_meta[table_name] = read_table_metadata(storage_, table_path);
    }

    // Setup shared resources for distributing work to processing threads
    i64 accepted_items = 0;
    Queue<std::tuple<IOItem, LoadWorkEntry>> load_work;
    Queue<std::tuple<IOItem, EvalWorkEntry>> initial_eval_work;
    std::vector<std::vector<Queue<std::tuple<IOItem, EvalWorkEntry>>>>
        eval_work(pipeline_instances_per_node);
    Queue<std::tuple<IOItem, EvalWorkEntry>> save_work;
    std::atomic<i64> retired_items{0};

    // Setup load workers
    i32 num_load_workers = db_params_.num_load_workers;
    std::vector<Profiler> load_thread_profilers(num_load_workers,
                                                Profiler(base_time));
    std::vector<LoadThreadArgs> load_thread_args;
    for (i32 i = 0; i < num_load_workers; ++i) {
      // Create IO thread for reading and decoding data
      load_thread_args.emplace_back(LoadThreadArgs{
          // Uniform arguments
          node_id_, job_params,

          // Per worker arguments
          i, db_params_.storage_config, load_thread_profilers[i],

          // Queues
          load_work, initial_eval_work,
      });
    }
    std::vector<pthread_t> load_threads(num_load_workers);
    for (i32 i = 0; i < num_load_workers; ++i) {
      pthread_create(&load_threads[i], NULL, load_thread, &load_thread_args[i]);
    }

    // Setup evaluate workers
    std::vector<std::vector<Profiler>> eval_profilers(
        pipeline_instances_per_node);
    std::vector<std::vector<proto::Result>> eval_results(
      pipeline_instances_per_node);
    std::vector<PreEvaluateThreadArgs> pre_eval_args;
    std::vector<std::vector<EvaluateThreadArgs>> eval_args(
        pipeline_instances_per_node);
    std::vector<PostEvaluateThreadArgs> post_eval_args;


    i32 next_cpu_num = 0;
    i32 next_gpu_idx = db_params_.gpu_ids.size() / local_total * local_id;
    for (i32 ki = 0; ki < pipeline_instances_per_node; ++ki) {
      std::vector<Queue<std::tuple<IOItem, EvalWorkEntry>>> &work_queues =
          eval_work[ki];
      std::vector<Profiler> &eval_thread_profilers = eval_profilers[ki];
      std::vector<proto::Result>& results = eval_results[ki];
      work_queues.resize(num_kernel_groups - 1 + 2); // +2 for pre/post
      results.resize(num_kernel_groups);
      for (auto& result : results) {
        result.set_success(true);
      }
      for (i32 i = 0; i < num_kernel_groups + 2; ++i) {
        eval_thread_profilers.push_back(Profiler(base_time));
      }

      // Evaluate worker
      DeviceHandle first_kernel_type;
      for (i32 kg = 0; kg < num_kernel_groups; ++kg) {
        auto &group = kernel_groups[kg];
        auto &lc = kg_live_columns[kg];
        auto &dc = kg_dead_columns[kg];
        auto &uo = kg_unused_outputs[kg];
        auto &cm = kg_column_mapping[kg];
        std::vector<EvaluateThreadArgs> &thread_args = eval_args[ki];
        // HACK(apoms): we assume all ops in a kernel group use the
        //   same number of devices for now.
        // for (size_t i = 0; i < group.size(); ++i) {
        KernelFactory *factory = std::get<0>(group[0]);
        DeviceType device_type = factory->get_device_type();
        if (device_type == DeviceType::CPU) {
          for (i32 i = 0; i < factory->get_max_devices(); ++i) {
            i32 device_id = next_cpu_num++ % num_cpus;
            for (size_t i = 0; i < group.size(); ++i) {
              Kernel::Config &config = std::get<1>(group[i]);
              config.devices.clear();
              config.devices.push_back({device_type, device_id});
            }
          }
        } else {
          for (i32 i = 0; i < factory->get_max_devices(); ++i) {
            i32 device_id = db_params_.gpu_ids[next_gpu_idx++ % num_gpus];
            for (size_t i = 0; i < group.size(); ++i) {
              Kernel::Config &config = std::get<1>(group[i]);
              config.devices.clear();
              config.devices.push_back({device_type, device_id});
            }
          }
        }
        // Get the device handle for the first kernel in the pipeline
        if (kg == 0) {
          first_kernel_type = std::get<1>(group[0]).devices[0];
        }

        // Input work queue
        Queue<std::tuple<IOItem, EvalWorkEntry>> *input_work_queue =
            &work_queues[kg];
        // Create new queue for output, reuse previous queue as input
        Queue<std::tuple<IOItem, EvalWorkEntry>> *output_work_queue =
            &work_queues[kg + 1];
        // Create eval thread for passing data through neural net
        thread_args.emplace_back(EvaluateThreadArgs{
            // Uniform arguments
            node_id_, job_params,

            // Per worker arguments
            ki, kg, group, lc, dc, uo, cm, eval_thread_profilers[kg+1],
            results[kg],

            // Queues
            *input_work_queue, *output_work_queue});
      }
      // Pre evaluate worker
      {
        Queue<std::tuple<IOItem, EvalWorkEntry>> *input_work_queue =
            &initial_eval_work;
        Queue<std::tuple<IOItem, EvalWorkEntry>> *output_work_queue =
            &work_queues[0];
        assert(kernel_groups.size() > 0);
        pre_eval_args.emplace_back(PreEvaluateThreadArgs{
            // Uniform arguments
            node_id_, num_cpus, job_params,

            // Per worker arguments
              ki, first_kernel_type, eval_thread_profilers.front(),

            // Queues
            *input_work_queue, *output_work_queue});
      }

      // Post evaluate worker
      {
        Queue<std::tuple<IOItem, EvalWorkEntry>> *input_work_queue =
            &work_queues.back();
        Queue<std::tuple<IOItem, EvalWorkEntry>> *output_work_queue =
            &save_work;
        post_eval_args.emplace_back(PostEvaluateThreadArgs{
            // Uniform arguments
            node_id_,

            // Per worker arguments
            ki, eval_thread_profilers.back(), column_mapping.back(),

            // Queues
            *input_work_queue, *output_work_queue});
      }
    }

    // Launch eval worker threads
    std::vector<pthread_t> pre_eval_threads(pipeline_instances_per_node);
    std::vector<std::vector<pthread_t>> eval_threads(pipeline_instances_per_node);
    std::vector<pthread_t> post_eval_threads(pipeline_instances_per_node);
    for (i32 pu = 0; pu < pipeline_instances_per_node; ++pu) {
      // Pre thread
      pthread_create(&pre_eval_threads[pu], NULL, pre_evaluate_thread,
                     &pre_eval_args[pu]);
      // Op threads
      std::vector<pthread_t> &threads = eval_threads[pu];
      threads.resize(num_kernel_groups);
      for (i32 kg = 0; kg < num_kernel_groups; ++kg) {
        pthread_create(&threads[kg], NULL, evaluate_thread, &eval_args[pu][kg]);
      }
      // Post threads
      pthread_create(&post_eval_threads[pu], NULL, post_evaluate_thread,
                     &post_eval_args[pu]);
    }

    // Setup save workers
    i32 num_save_workers = db_params_.num_save_workers;
    std::vector<Profiler> save_thread_profilers(num_save_workers,
                                                Profiler(base_time));
    std::vector<SaveThreadArgs> save_thread_args;
    for (i32 i = 0; i < num_save_workers; ++i) {
      // Create IO thread for reading and decoding data
      save_thread_args.emplace_back(
          SaveThreadArgs{// Uniform arguments
                         node_id_, job_params->job_name(),

                         // Per worker arguments
                         i, db_params_.storage_config, save_thread_profilers[i],

                         // Queues
                         save_work, retired_items});
    }
    std::vector<pthread_t> save_threads(num_save_workers);
    for (i32 i = 0; i < num_save_workers; ++i) {
      pthread_create(&save_threads[i], NULL, save_thread, &save_thread_args[i]);
    }

#ifdef SCANNER_PROFILING
    sleep(10);
#endif
    timepoint_t start_time = now();

    // Monitor amount of work left and request more when running low
    while (true) {
      i32 local_work = accepted_items - retired_items;
      if (local_work < pipeline_instances_per_node * TASKS_IN_QUEUE_PER_PU) {
        grpc::ClientContext context;
        proto::NodeInfo node_info;
        proto::NewWork new_work;

        node_info.set_node_id(node_id_);
        grpc::Status status =
            master_->NextWork(&context, node_info, &new_work);
        if (!status.ok()) {
          RESULT_ERROR(job_result,
                       "Worker %d could not get next work from master",
                       node_id_);
          break;
        }

        i32 next_item = new_work.io_item().item_id();
        if (next_item == -1) {
          // No more work left
          VLOG(1) << "Node " << node_id_ << " received done signal.";
          break;
        } else {
          load_work.push(
              std::make_tuple(new_work.io_item(), new_work.load_work()));
          accepted_items++;
        }
      }

      for (size_t i = 0; i < eval_results.size(); ++i) {
        for (size_t j = 0; j < eval_results[i].size(); ++j) {
          auto &result = eval_results[i][j];
          if (!result.success()) {
            LOG(WARNING) << "(N/KI/KG: " << node_id_ << "/" << i << "/" << j
                         << ") returned error result: " << result.msg();
            job_result->set_success(false);
            job_result->set_msg(result.msg());
            goto leave_loop;
          }
        }
      }
      goto remain_loop;
    leave_loop:
      break;
    remain_loop:

      std::this_thread::yield();
    }

    // If the job failed, can't expect queues to have drained, so
    // attempt to flush all all queues here (otherwise we could block
    // on pushing into a queue)
    if (!job_result->success()) {
      load_work.clear();
      initial_eval_work.clear();
      for (i32 kg = 0; kg < num_kernel_groups; ++kg) {
        for (i32 pu = 0; pu < pipeline_instances_per_node; ++pu) {
          eval_work[pu][kg].clear();
        }
      }
      for (i32 pu = 0; pu < pipeline_instances_per_node; ++pu) {
        eval_work[pu].back().clear();
      }
      save_work.clear();
    }

    // Push sentinel work entries into queue to terminate load threads
    for (i32 i = 0; i < num_load_workers; ++i) {
      LoadWorkEntry entry;
      entry.set_io_item_index(-1);
      load_work.push(std::make_tuple(IOItem{}, entry));
    }

    for (i32 i = 0; i < num_load_workers; ++i) {
      // Wait until load has finished
      void *result;
      i32 err = pthread_join(load_threads[i], &result);
      LOG_IF(FATAL, err != 0) << "error in pthread_join of load thread";
      free(result);
    }

    // Push sentinel work entries into queue to terminate eval threads
    for (i32 i = 0; i < pipeline_instances_per_node; ++i) {
      EvalWorkEntry entry;
      entry.io_item_index = -1;
      initial_eval_work.push(std::make_tuple(IOItem{}, entry));
    }

    for (i32 i = 0; i < pipeline_instances_per_node; ++i) {
      // Wait until pre eval has finished
      void *result;
      i32 err = pthread_join(pre_eval_threads[i], &result);
      LOG_IF(FATAL, err != 0) << "error in pthread_join of pre eval thread";
      free(result);
    }

    for (i32 kg = 0; kg < num_kernel_groups; ++kg) {
      for (i32 pu = 0; pu < pipeline_instances_per_node; ++pu) {
        EvalWorkEntry entry;
        entry.io_item_index = -1;
        eval_work[pu][kg].push(std::make_tuple(IOItem{}, entry));
      }
      for (i32 pu = 0; pu < pipeline_instances_per_node; ++pu) {
        // Wait until eval has finished
        void *result;
        i32 err = pthread_join(eval_threads[pu][kg], &result);
        LOG_IF(FATAL, err != 0) << "error in pthread_join of eval thread";
        free(result);
      }
    }

    // Terminate post eval threads
    for (i32 pu = 0; pu < pipeline_instances_per_node; ++pu) {
      EvalWorkEntry entry;
      entry.io_item_index = -1;
      eval_work[pu].back().push(std::make_tuple(IOItem{}, entry));
    }
    for (i32 pu = 0; pu < pipeline_instances_per_node; ++pu) {
      // Wait until eval has finished
      void *result;
      i32 err = pthread_join(post_eval_threads[pu], &result);
      LOG_IF(FATAL, err != 0) << "error in pthread_join of post eval thread";
      free(result);
    }

    // Push sentinel work entries into queue to terminate save threads
    for (i32 i = 0; i < num_save_workers; ++i) {
      EvalWorkEntry entry;
      entry.io_item_index = -1;
      save_work.push(std::make_tuple(IOItem{}, entry));
    }
    for (i32 i = 0; i < num_save_workers; ++i) {
      // Wait until eval has finished
      void *result;
      i32 err = pthread_join(save_threads[i], &result);
      LOG_IF(FATAL, err != 0) << "error in pthread_join of save thread";
      free(result);
    }

// Ensure all files are flushed
#ifdef SCANNER_PROFILING
    std::fflush(NULL);
    sync();
#endif

    if (!job_result->success()) {
      return grpc::Status::OK;
    }

    // Write out total time interval
    timepoint_t end_time = now();

    // Execution done, write out profiler intervals for each worker
    // TODO: job_name -> job_id?
    i32 job_id = meta.get_job_id(job_params->job_name());
    std::string profiler_file_name = job_profiler_path(job_id, node_id_);
    std::unique_ptr<WriteFile> profiler_output;
    BACKOFF_FAIL(
        make_unique_write_file(storage_, profiler_file_name, profiler_output));

    i64 base_time_ns =
        std::chrono::time_point_cast<std::chrono::nanoseconds>(base_time)
            .time_since_epoch()
            .count();
    i64 start_time_ns =
        std::chrono::time_point_cast<std::chrono::nanoseconds>(start_time)
            .time_since_epoch()
            .count();
    i64 end_time_ns =
        std::chrono::time_point_cast<std::chrono::nanoseconds>(end_time)
            .time_since_epoch()
            .count();
    s_write(profiler_output.get(), start_time_ns);
    s_write(profiler_output.get(), end_time_ns);

    i64 out_rank = node_id_;
    // Load worker profilers
    u8 load_worker_count = num_load_workers;
    s_write(profiler_output.get(), load_worker_count);
    for (i32 i = 0; i < num_load_workers; ++i) {
      write_profiler_to_file(profiler_output.get(), out_rank, "load", "", i,
                             load_thread_profilers[i]);
    }

    // Evaluate worker profilers
    u8 eval_worker_count = pipeline_instances_per_node;
    s_write(profiler_output.get(), eval_worker_count);
    u8 profilers_per_chain = 3;
    s_write(profiler_output.get(), profilers_per_chain);
    for (i32 pu = 0; pu < pipeline_instances_per_node; ++pu) {
      i32 i = pu;
      {
        std::string tag = "pre";
        write_profiler_to_file(profiler_output.get(), out_rank, "eval", tag, i,
                               eval_profilers[pu][0]);
      }
      {
        std::string tag = "eval";
        write_profiler_to_file(profiler_output.get(), out_rank, "eval", tag, i,
                               eval_profilers[pu][1]);
      }
      {
        std::string tag = "post";
        write_profiler_to_file(profiler_output.get(), out_rank, "eval", tag, i,
                               eval_profilers[pu][2]);
      }
    }

    // Save worker profilers
    u8 save_worker_count = num_save_workers;
    s_write(profiler_output.get(), save_worker_count);
    for (i32 i = 0; i < num_save_workers; ++i) {
      write_profiler_to_file(profiler_output.get(), out_rank, "save", "", i,
                             save_thread_profilers[i]);
    }

    BACKOFF_FAIL(profiler_output->save());

    VLOG(1) << "Worker " << node_id_ << " finished NewJob";

    return grpc::Status::OK;
  }

  grpc::Status LoadOp(grpc::ServerContext* context, const proto::OpInfo* op_info,
                      proto::Empty* empty) {
    const std::string& so_path = op_info->so_path();
    void *handle = dlopen(so_path.c_str(), RTLD_NOW | RTLD_LOCAL);
    LOG_IF(FATAL, handle == nullptr)
      << "dlopen of " << so_path << " failed: " << dlerror();
    return grpc::Status::OK;
  }

private:
  std::unique_ptr<proto::Master::Stub> master_;
  storehouse::StorageConfig *storage_config_;
  DatabaseParameters db_params_;
  i32 node_id_;
  storehouse::StorageBackend *storage_;
  std::map<std::string, TableMetadata *> table_metas_;
  bool memory_pool_initialized_ = false;
  MemoryPoolConfig cached_memory_pool_config_;
};

proto::Worker::Service *get_worker_service(DatabaseParameters &params,
                                           const std::string &master_address,
                                           const std::string &worker_port) {
  return new WorkerImpl(params, master_address, worker_port);
}

}
}<|MERGE_RESOLUTION|>--- conflicted
+++ resolved
@@ -257,19 +257,11 @@
     master_ = proto::Master::NewStub(grpc::CreateChannel(
         master_address, grpc::InsecureChannelCredentials()));
 
-<<<<<<< HEAD
-    proto::WorkerInfo worker_info;
+
+    proto::WorkerParams worker_info;
     std::string hostname = getFQDN(master_address);
 
     worker_info.set_address(hostname + ":" + worker_port);
-=======
-    proto::WorkerParams worker_info;
-    char hostname[1024];
-    if (gethostname(hostname, 1024)) {
-      LOG(FATAL) << "gethostname failed";
-    }
-    worker_info.set_address(std::string(hostname) + ":5002");
->>>>>>> 7ffcc5d3
 
     grpc::ClientContext context;
     proto::Registration registration;
