--- conflicted
+++ resolved
@@ -21,16 +21,14 @@
 hist_op = db.ops.Histogram()
 
 # Create a Scanner table from our video in the format (table name, video path).
-<<<<<<< HEAD
-([input_table],_) = db.ingest_videos([('example', 'example.mp4')])
-=======
+
 # If any videos fail to ingest, they'll show up in the failed list. If force
 # is true, it will overwrite existing tables of the same name.
 example_video_path = util.download_video()
 [input_table], failed = db.ingest_videos([
     ('example', example_video_path),
     ('thisshouldfail', 'thisshouldfail.mp4')], force=True)
->>>>>>> 7ffcc5d3
+
 print(db.summarize())
 print('Failures:', failed)
 
